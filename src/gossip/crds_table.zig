const std = @import("std");
const AutoArrayHashMap = std.AutoArrayHashMap;
const AutoHashMap = std.AutoHashMap;

const bincode = @import("../bincode/bincode.zig");

const _hash = @import("../core/hash.zig");
const Hash = _hash.Hash;
const CompareResult = _hash.CompareResult;

const CrdsShards = @import("./crds_shards.zig").CrdsShards;

const crds = @import("./crds.zig");
const CrdsValue = crds.CrdsValue;
const CrdsData = crds.CrdsData;
const CrdsVersionedValue = crds.CrdsVersionedValue;
const CrdsValueLabel = crds.CrdsValueLabel;
const LegacyContactInfo = crds.LegacyContactInfo;

const Transaction = @import("../core/transaction.zig").Transaction;
const Pubkey = @import("../core/pubkey.zig").Pubkey;
const KeyPair = std.crypto.sign.Ed25519.KeyPair;
const RwLock = std.Thread.RwLock;

const PACKET_DATA_SIZE = @import("./packet.zig").PACKET_DATA_SIZE;

pub const CRDS_UNIQUE_PUBKEY_CAPACITY: usize = 8192;
pub const MAX_CRDS_VALUES: usize = 1_000_000; // TODO: better value for this

pub const CrdsError = error{
    OldValue,
    DuplicateValue,
};

pub const HashAndTime = struct { hash: Hash, timestamp: u64 };

// indexable HashSet
pub fn AutoArrayHashSet(comptime T: type) type {
    return AutoArrayHashMap(T, void);
}

pub const InsertResults = struct {
    inserted: ?std.ArrayList(usize),
    timeouts: ?std.ArrayList(usize),
    failed: ?std.ArrayList(usize),

    pub fn deinit(self: InsertResults) void {
        if (self.inserted) |inserted| {
            inserted.deinit();
        }
        if (self.timeouts) |timeouts| {
            timeouts.deinit();
        }
        if (self.failed) |failed| {
            failed.deinit();
        }
    }
};

/// Cluster Replicated Data Store: stores gossip data
/// the self.store uses an AutoArrayHashMap which is a HashMap that also allows for
/// indexing values (value = arrayhashmap[0]). This allows us to insert data
/// into the store and track the indexs of different types for
/// retrieval. We use the 'cursor' value to track what index is the head of the
/// store.
/// Other functions include getters with a cursor
/// (`get_votes_with_cursor`) which allows you to retrieve values which are
/// past a certain cursor index. A listener would use their own cursor to
/// retrieve new values inserted in the store.
/// insertion of values is all based on the CRDSLabel type -- when duplicates
/// are found, the entry with the largest wallclock time (newest) is stored.
pub const CrdsTable = struct {
    store: AutoArrayHashMap(CrdsValueLabel, CrdsVersionedValue),

    // special types tracked with their index
    contact_infos: AutoArrayHashSet(usize),
    votes: AutoArrayHashMap(usize, usize),
    epoch_slots: AutoArrayHashMap(usize, usize),
    duplicate_shreds: AutoArrayHashMap(usize, usize),
    shred_versions: AutoHashMap(Pubkey, u16),

    // tracking for cursor to index
    entries: AutoArrayHashMap(u64, usize),

    // Indices of all crds values associated with a node/pubkey.
    pubkey_to_values: AutoArrayHashMap(Pubkey, AutoArrayHashSet(usize)),

    // used to build pull responses efficiently
    shards: CrdsShards,

    // used when sending pull requests
    purged: HashTimeQueue,

    // head of the store
    cursor: usize = 0,

    allocator: std.mem.Allocator,

    const Self = @This();

    pub fn init(allocator: std.mem.Allocator) !Self {
        return Self{
            .store = AutoArrayHashMap(CrdsValueLabel, CrdsVersionedValue).init(allocator),
            .contact_infos = AutoArrayHashSet(usize).init(allocator),
            .shred_versions = AutoHashMap(Pubkey, u16).init(allocator),
            .votes = AutoArrayHashMap(usize, usize).init(allocator),
            .epoch_slots = AutoArrayHashMap(usize, usize).init(allocator),
            .duplicate_shreds = AutoArrayHashMap(usize, usize).init(allocator),
            .entries = AutoArrayHashMap(u64, usize).init(allocator),
            .pubkey_to_values = AutoArrayHashMap(Pubkey, AutoArrayHashSet(usize)).init(allocator),
            .shards = try CrdsShards.init(allocator),
            .purged = HashTimeQueue.init(allocator),
            .allocator = allocator,
        };
    }

    pub fn deinit(self: *Self) void {
        self.store.deinit();
        self.contact_infos.deinit();
        self.shred_versions.deinit();
        self.votes.deinit();
        self.epoch_slots.deinit();
        self.duplicate_shreds.deinit();
        self.entries.deinit();
        self.shards.deinit();
        self.purged.deinit();

        var iter = self.pubkey_to_values.iterator();
        while (iter.next()) |entry| {
            entry.value_ptr.deinit();
        }
        self.pubkey_to_values.deinit();
    }

    pub fn insert(self: *Self, value: CrdsValue, now: u64) !void {
        if (self.store.count() >= MAX_CRDS_VALUES) {
            return error.CrdsTableFull;
        }

        var buf: [PACKET_DATA_SIZE]u8 = undefined;
        const bytes = try bincode.writeToSlice(&buf, value, bincode.Params.standard);
        const value_hash = Hash.generateSha256Hash(bytes);
        const versioned_value = CrdsVersionedValue{
            .value = value,
            .value_hash = value_hash,
            .timestamp_on_insertion = now,
            .cursor_on_insertion = self.cursor,
        };

        const label = value.label();
        var result = try self.store.getOrPut(label);
        const entry_index = result.index;
        const origin = value.id();

        // entry doesnt exist
        if (!result.found_existing) {
            switch (value.data) {
                .LegacyContactInfo => |*info| {
                    try self.contact_infos.put(entry_index, {});
                    try self.shred_versions.put(info.id, info.shred_version);
                },
                .Vote => {
                    try self.votes.put(self.cursor, entry_index);
                },
                .EpochSlots => {
                    try self.epoch_slots.put(self.cursor, entry_index);
                },
                .DuplicateShred => {
                    try self.duplicate_shreds.put(self.cursor, entry_index);
                },
                else => {},
            }

            try self.shards.insert(entry_index, &versioned_value.value_hash);

            try self.entries.put(self.cursor, entry_index);

            const maybe_node_entry = self.pubkey_to_values.getEntry(origin);
            if (maybe_node_entry) |node_entry| {
                try node_entry.value_ptr.put(entry_index, {});
            } else {
                var indexs = AutoArrayHashSet(usize).init(self.allocator);
                try indexs.put(entry_index, {});
                try self.pubkey_to_values.put(origin, indexs);
            }

            result.value_ptr.* = versioned_value;

            self.cursor += 1;

            // should overwrite existing entry
        } else if (crds_overwrites(&versioned_value, result.value_ptr)) {
            const old_entry = result.value_ptr.*;

            switch (value.data) {
                .LegacyContactInfo => |*info| {
                    try self.shred_versions.put(info.id, info.shred_version);
                },
                .Vote => {
                    var did_remove = self.votes.swapRemove(old_entry.cursor_on_insertion);
                    std.debug.assert(did_remove);
                    try self.votes.put(self.cursor, entry_index);
                },
                .EpochSlots => {
                    var did_remove = self.epoch_slots.swapRemove(old_entry.cursor_on_insertion);
                    std.debug.assert(did_remove);
                    try self.epoch_slots.put(self.cursor, entry_index);
                },
                .DuplicateShred => {
                    var did_remove = self.duplicate_shreds.swapRemove(old_entry.cursor_on_insertion);
                    std.debug.assert(did_remove);
                    try self.duplicate_shreds.put(self.cursor, entry_index);
                },
                else => {},
            }

            // remove and insert to make sure the shard ordering is oldest-to-newest
            // NOTE: do we need the ordering to be oldest-to-newest?
            self.shards.remove(entry_index, &old_entry.value_hash);
            try self.shards.insert(entry_index, &versioned_value.value_hash);

            const did_remove = self.entries.swapRemove(old_entry.cursor_on_insertion);
            std.debug.assert(did_remove);
            try self.entries.put(self.cursor, entry_index);

            // As long as the pubkey does not change, self.records
            // does not need to be updated.
            std.debug.assert(old_entry.value.id().equals(&origin));

            try self.purged.insert(old_entry.value_hash, now);

            result.value_ptr.* = versioned_value;

            self.cursor += 1;

            // do nothing
        } else {
            const old_entry = result.value_ptr.*;

            if (old_entry.value_hash.cmp(&versioned_value.value_hash) != CompareResult.Equal) {
                // if hash isnt the same and override() is false then msg is old
                try self.purged.insert(old_entry.value_hash, now);
                return CrdsError.OldValue;
            } else {
                // hash is the same then its a duplicate
                return CrdsError.DuplicateValue;
            }
        }
    }

    pub fn insert_values(
        self: *Self,
        values: []crds.CrdsValue,
        timeout: u64,
        comptime record_inserts: bool,
        comptime record_timeouts: bool,
    ) error{OutOfMemory}!InsertResults {
        var now = crds.get_wallclock_ms();

        // TODO: change to record duplicate and old values seperately + handle when
        // crds table is full
        var failed_indexs = std.ArrayList(usize).init(self.allocator);
        var inserted_indexs = std.ArrayList(usize).init(self.allocator);
        var timeout_indexs = std.ArrayList(usize).init(self.allocator);

        for (values, 0..) |value, index| {
            const value_time = value.wallclock();
            const is_too_new = value_time > now +| timeout;
            const is_too_old = value_time < now -| timeout;
            if (is_too_new or is_too_old) {
                if (record_timeouts) {
                    try timeout_indexs.append(index);
                }
                continue;
            }

            self.insert(value, now) catch {
                try failed_indexs.append(index);
                continue;
            };

            if (record_inserts) {
                try inserted_indexs.append(index);
            }
        }

        return InsertResults{
            .inserted = if (record_inserts) inserted_indexs else null,
            .timeouts = if (record_timeouts) timeout_indexs else null,
            .failed = failed_indexs,
        };
    }

    pub fn len(self: *const Self) usize {
        return self.store.count();
    }

    pub fn update_record_timestamp(self: *Self, pubkey: Pubkey, now: u64) void {
        const contact_info_label = CrdsValueLabel{
            .LegacyContactInfo = pubkey,
        };

        // It suffices to only overwrite the origin's timestamp since that is
        // used when purging old values. If the origin does not exist in the
        // table, fallback to exhaustive update on all associated records.
        if (self.store.getEntry(contact_info_label)) |entry| {
            const value = entry.value_ptr;
            value.timestamp_on_insertion = now;
        } else if (self.pubkey_to_values.getEntry(pubkey)) |entry| {
            const pubkey_indexs = entry.value_ptr;
            for (pubkey_indexs.keys()) |index| {
                const value = &self.store.values()[index];
                value.timestamp_on_insertion = now;
            }
        }
    }

    // ** getter functions **
    pub fn get(self: *const Self, label: CrdsValueLabel) ?CrdsVersionedValue {
        return self.store.get(label);
    }

    pub fn generic_get_with_cursor(hashmap: anytype, store: AutoArrayHashMap(CrdsValueLabel, CrdsVersionedValue), buf: []CrdsVersionedValue, caller_cursor: *usize) []CrdsVersionedValue {
        const cursor_indexs = hashmap.keys();
        const store_values = store.values();

        var index: usize = 0;
        for (cursor_indexs) |cursor_index| {
            if (cursor_index < caller_cursor.*) {
                continue;
            }

            const entry_index = hashmap.get(cursor_index).?;
            var entry = store_values[entry_index];
            buf[index] = entry;
            index += 1;

            if (index == buf.len) {
                break;
            }
        }
        // move up the caller_cursor
        caller_cursor.* += index;
        return buf[0..index];
    }

    pub fn get_entries_with_cursor(self: *const Self, buf: []CrdsVersionedValue, caller_cursor: *usize) []CrdsVersionedValue {
        return CrdsTable.generic_get_with_cursor(
            self.entries,
            self.store,
            buf,
            caller_cursor,
        );
    }

    pub fn get_votes_with_cursor(self: *Self, buf: []CrdsVersionedValue, caller_cursor: *usize) ![]CrdsVersionedValue {
        return CrdsTable.generic_get_with_cursor(
            self.votes,
            self.store,
            buf,
            caller_cursor,
        );
    }

    pub fn get_epoch_slots_with_cursor(self: *Self, buf: []CrdsVersionedValue, caller_cursor: *usize) ![]CrdsVersionedValue {
        return CrdsTable.generic_get_with_cursor(
            self.epoch_slots,
            self.store,
            buf,
            caller_cursor,
        );
    }

    pub fn get_duplicate_shreds_with_cursor(self: *Self, buf: []CrdsVersionedValue, caller_cursor: *usize) ![]CrdsVersionedValue {
        return CrdsTable.generic_get_with_cursor(
            self.duplicate_shreds,
            self.store,
            buf,
            caller_cursor,
        );
    }

    pub fn get_contact_infos(self: *const Self, buf: []CrdsVersionedValue) []CrdsVersionedValue {
        const store_values = self.store.iterator().values;
        const contact_indexs = self.contact_infos.iterator().keys;
        const size = @min(self.contact_infos.count(), buf.len);

        for (0..size) |i| {
            const index = contact_indexs[i];
            const entry = store_values[index];
            buf[i] = entry;
        }
        return buf[0..size];
    }

    // ** shard getter fcns **
    pub fn get_bitmask_matches(
        self: *const Self,
        alloc: std.mem.Allocator,
        mask: u64,
        mask_bits: u64,
    ) error{OutOfMemory}!std.ArrayList(usize) {
        const indexs = try self.shards.find(alloc, mask, @intCast(mask_bits));
        return indexs;
    }

    // ** triming values in the crdstable **
<<<<<<< HEAD
    pub fn remove(self: *Self, label: CrdsValueLabel) error{LabelNotFound}!void {
        const now = crds.get_wallclock_ms();
=======
    pub fn remove(self: *Self, label: CrdsValueLabel) error{ LabelNotFound, OutOfMemory }!void {
        const now = crds.get_wallclock();
>>>>>>> b5718706

        const maybe_entry = self.store.getEntry(label);
        if (maybe_entry == null) return error.LabelNotFound;

        const entry = maybe_entry.?;
        const versioned_value = entry.value_ptr;
        const entry_index = self.entries.get(versioned_value.cursor_on_insertion).?;
        const hash = versioned_value.value_hash;
        const origin = versioned_value.value.id();

        const entry_indexs = self.pubkey_to_values.getEntry(origin).?.value_ptr;
        {
            var did_remove = entry_indexs.swapRemove(entry_index);
            std.debug.assert(did_remove);
        }

        // no more values associated with the pubkey
        if (entry_indexs.count() == 0) {
            {
                entry_indexs.deinit();
                var did_remove = self.pubkey_to_values.swapRemove(origin);
                std.debug.assert(did_remove);
            }

            if (self.shred_versions.contains(origin)) {
                const did_remove = self.shred_versions.remove(origin);
                std.debug.assert(did_remove);
            }
        }

        try self.purged.insert(hash, now);
        self.shards.remove(entry_index, &hash);

        switch (versioned_value.value.data) {
            .LegacyContactInfo => {
                var did_remove = self.contact_infos.swapRemove(entry_index);
                std.debug.assert(did_remove);
            },
            .Vote => {
                var did_remove = self.votes.swapRemove(versioned_value.cursor_on_insertion);
                std.debug.assert(did_remove);
            },
            .EpochSlots => {
                var did_remove = self.epoch_slots.swapRemove(versioned_value.cursor_on_insertion);
                std.debug.assert(did_remove);
            },
            .DuplicateShred => {
                var did_remove = self.duplicate_shreds.swapRemove(versioned_value.cursor_on_insertion);
                std.debug.assert(did_remove);
            },
            else => {},
        }

        {
            var did_remove = self.entries.swapRemove(versioned_value.cursor_on_insertion);
            std.debug.assert(did_remove);
        }
        {
            const did_remove = self.store.swapRemove(label);
            std.debug.assert(did_remove);
        }

        // account for the swap with the last element
        const table_len = self.len();
        // if (index == table_len) then it was already the last
        // element so we dont need to do anything
        if (entry_index < table_len) {
            const new_index_value = self.store.iterator().values[entry_index];
            const new_index_cursor = new_index_value.cursor_on_insertion;
            const new_index_origin = new_index_value.value.id();

            // update shards
            self.shards.remove(table_len, &new_index_value.value_hash);
            // wont fail because we just removed a value in line above
            self.shards.insert(entry_index, &new_index_value.value_hash) catch unreachable;

            // these also should not fail since there are no allocations - just changing the value
            switch (versioned_value.value.data) {
                .LegacyContactInfo => {
                    var did_remove = self.contact_infos.swapRemove(table_len);
                    std.debug.assert(did_remove);
                    self.contact_infos.put(entry_index, {}) catch unreachable;
                },
                .Vote => {
                    self.votes.put(new_index_cursor, entry_index) catch unreachable;
                },
                .EpochSlots => {
                    self.epoch_slots.put(new_index_cursor, entry_index) catch unreachable;
                },
                .DuplicateShred => {
                    self.duplicate_shreds.put(new_index_cursor, entry_index) catch unreachable;
                },
                else => {},
            }
            self.entries.put(new_index_cursor, entry_index) catch unreachable;

            const new_entry_indexs = self.pubkey_to_values.getEntry(new_index_origin).?.value_ptr;
            var did_remove = new_entry_indexs.swapRemove(table_len);
            std.debug.assert(did_remove);
            new_entry_indexs.put(entry_index, {}) catch unreachable;
        }
    }

    pub fn attempt_trim(self: *Self, max_pubkey_capacity: usize) error{OutOfMemory}!void {
        const n_pubkeys = self.pubkey_to_values.count();
        // 90% close to capacity
        const should_trim = 10 * n_pubkeys > 11 * max_pubkey_capacity;
        if (!should_trim) return;

        const drop_size = n_pubkeys -| max_pubkey_capacity;
        // TODO: drop based on stake weight
        const drop_pubkeys = self.pubkey_to_values.keys()[0..drop_size];
        const labels = self.store.iterator().keys;

        // allocate here so SwapRemove doesnt mess with us
        var labels_to_remove = std.ArrayList(CrdsValueLabel).init(self.allocator);
        defer labels_to_remove.deinit();

        for (drop_pubkeys) |pubkey| {
            // remove all entries associated with the pubkey
            const entry_indexs = self.pubkey_to_values.getEntry(pubkey).?.value_ptr;
            const count = entry_indexs.count();
            for (entry_indexs.keys()[0..count]) |entry_index| {
                try labels_to_remove.append(labels[entry_index]);
            }
        }

        for (labels_to_remove.items) |label| {
            self.remove(label) catch unreachable;
        }
    }

    pub fn remove_old_labels(
        self: *Self,
        now: u64,
        timeout: u64,
    ) error{OutOfMemory}!void {
        const old_labels = try self.get_old_labels(now, timeout);
        defer old_labels.deinit();

        for (old_labels.items) |old_label| {
            // unreachable: label should always exist in store
            self.remove(old_label) catch unreachable;
        }
    }

    pub fn get_old_labels(
        self: *Self,
        now: u64,
        timeout: u64,
    ) error{OutOfMemory}!std.ArrayList(CrdsValueLabel) {
        var old_labels = std.ArrayList(CrdsValueLabel).init(self.allocator);

        const cutoff_timestamp = now -| timeout;
        const n_pubkeys = self.pubkey_to_values.count();
        for (self.pubkey_to_values.keys()[0..n_pubkeys]) |key| {
            const entry = self.pubkey_to_values.getEntry(key).?;

            // if contact info is up to date then we dont need to check the values
            const pubkey = entry.key_ptr;
            const label = CrdsValueLabel{ .LegacyContactInfo = pubkey.* };
            if (self.get(label)) |*contact_info| {
                const value_timestamp = @min(contact_info.value.wallclock(), contact_info.timestamp_on_insertion);
                if (value_timestamp > cutoff_timestamp) {
                    continue;
                }
            }

            // otherwise we iterate over the values
            var entry_indexs = entry.value_ptr;
            const count = entry_indexs.count();

            for (entry_indexs.iterator().keys[0..count]) |entry_index| {
                const versioned_value = self.store.values()[entry_index];
                const value_timestamp = @min(versioned_value.value.wallclock(), versioned_value.timestamp_on_insertion);
                if (value_timestamp <= cutoff_timestamp) {
                    try old_labels.append(versioned_value.value.label());
                }
            }
        }

        return old_labels;
    }
};

pub const HashTimeQueue = struct {
    // TODO: benchmark other structs?
    queue: std.ArrayList(HashAndTime),
    allocator: std.mem.Allocator,

    const Self = @This();

    pub fn init(allocator: std.mem.Allocator) Self {
        return Self{
            .queue = std.ArrayList(HashAndTime).init(allocator),
            .allocator = allocator,
        };
    }

    pub fn deinit(self: *Self) void {
        self.queue.deinit();
    }

    pub fn len(self: *const Self) usize {
        return self.queue.items.len;
    }

    pub fn insert(self: *Self, v: Hash, now: u64) error{OutOfMemory}!void {
        var node = HashAndTime{
            .hash = v,
            .timestamp = now,
        };
        try self.queue.append(node);
    }

    pub fn trim(self: *Self, oldest_timestamp: u64) error{OutOfMemory}!void {
        var i: usize = 0;
        const length = self.len();
        while (i < length) {
            const data_timestamp = self.queue.items[i].timestamp;
            if (data_timestamp >= oldest_timestamp) {
                break;
            }
            i += 1;
        }

        // remove values up to i
        if (i > 0) {
            var new_queue = try std.ArrayList(HashAndTime).initCapacity(self.allocator, length - i);
            new_queue.appendSliceAssumeCapacity(self.queue.items[i..length]);

            self.queue.deinit();
            self.queue = new_queue;
        }
    }

    pub fn get_values(self: *const Self) error{OutOfMemory}!std.ArrayList(Hash) {
        var hashes = try std.ArrayList(Hash).initCapacity(self.allocator, self.len());
        for (self.queue.items) |data| {
            hashes.appendAssumeCapacity(data.hash);
        }
        return hashes;
    }
};

pub fn crds_overwrites(new_value: *const CrdsVersionedValue, old_value: *const CrdsVersionedValue) bool {
    // labels must match
    std.debug.assert(@intFromEnum(new_value.value.label()) == @intFromEnum(old_value.value.label()));

    const new_ts = new_value.value.wallclock();
    const old_ts = old_value.value.wallclock();

    // TODO: improve the return type here
    if (new_ts > old_ts) {
        return true;
    } else if (new_ts < old_ts) {
        return false;
    } else {
        return old_value.value_hash.cmp(&new_value.value_hash) == CompareResult.Less;
    }
}

test "gossip.crds_table: remove old values" {
    const keypair = try KeyPair.create([_]u8{1} ** 32);

    var seed: u64 = @intCast(std.time.milliTimestamp());
    var rng = std.rand.DefaultPrng.init(seed);

    var crds_table = try CrdsTable.init(std.testing.allocator);
    defer crds_table.deinit();

    for (0..5) |_| {
        const value = try CrdsValue.initSigned(CrdsData.random(rng.random()), &keypair);
        // TS = 100
        try crds_table.insert(value, 100);
    }
    try std.testing.expect(crds_table.len() == 5);

    // cutoff = 150
    const values = try crds_table.get_old_labels(200, 50);
    defer values.deinit();
    // remove all values
    for (values.items) |value| {
        try crds_table.remove(value);
    }

    try std.testing.expectEqual(crds_table.len(), 0);
}

test "gossip.crds_table: insert and remove value" {
    const keypair = try KeyPair.create([_]u8{1} ** 32);

    var seed: u64 = @intCast(std.time.milliTimestamp());
    var rng = std.rand.DefaultPrng.init(seed);

    var crds_table = try CrdsTable.init(std.testing.allocator);
    defer crds_table.deinit();

    const value = try CrdsValue.initSigned(CrdsData.random_from_index(rng.random(), 0), &keypair);
    try crds_table.insert(value, 100);

    const label = value.label();
    try crds_table.remove(label);
}

test "gossip.crds_table: trim pruned values" {
    const keypair = try KeyPair.create([_]u8{1} ** 32);

    var seed: u64 = @intCast(std.time.milliTimestamp());
    var rng = std.rand.DefaultPrng.init(seed);

    var crds_table = try CrdsTable.init(std.testing.allocator);
    defer crds_table.deinit();

    const N_VALUES = 10;
    const N_TRIM_VALUES = 5;

    var values = std.ArrayList(CrdsValue).init(std.testing.allocator);
    defer values.deinit();

    for (0..N_VALUES) |_| {
        const value = try CrdsValue.initSigned(CrdsData.random(rng.random()), &keypair);
        try crds_table.insert(value, 100);
        try values.append(value);
    }
    try std.testing.expectEqual(crds_table.len(), N_VALUES);
    try std.testing.expectEqual(crds_table.purged.len(), 0);
    try std.testing.expectEqual(crds_table.pubkey_to_values.count(), N_VALUES);

    for (0..values.items.len) |i| {
        const origin = values.items[i].id();
        _ = crds_table.pubkey_to_values.get(origin).?;
    }

    try crds_table.attempt_trim(N_TRIM_VALUES);

    try std.testing.expectEqual(crds_table.len(), N_VALUES - N_TRIM_VALUES);
    try std.testing.expectEqual(crds_table.pubkey_to_values.count(), N_VALUES - N_TRIM_VALUES);
    try std.testing.expectEqual(crds_table.purged.len(), N_TRIM_VALUES);

    try crds_table.attempt_trim(0);
    try std.testing.expectEqual(crds_table.len(), 0);
}

test "gossip.HashTimeQueue: insert multiple values" {
    var htq = HashTimeQueue.init(std.testing.allocator);
    defer htq.deinit();

    try htq.insert(Hash.random(), 100);
    try htq.insert(Hash.random(), 102);
    try htq.insert(Hash.random(), 103);

    try htq.trim(102);
    try std.testing.expect(htq.len() == 2);

    try htq.insert(Hash.random(), 101);
    try htq.insert(Hash.random(), 120);
    try std.testing.expect(htq.len() == 4);

    try htq.trim(150);
    try std.testing.expect(htq.len() == 0);
}

test "gossip.HashTimeQueue: trim pruned values" {
    const keypair = try KeyPair.create([_]u8{1} ** 32);

    var seed: u64 = @intCast(std.time.milliTimestamp());
    var rand = std.rand.DefaultPrng.init(seed);
    const rng = rand.random();
    var data = CrdsData{
        .LegacyContactInfo = LegacyContactInfo.random(rng),
    };
    var value = try CrdsValue.initSigned(data, &keypair);

    var crds_table = try CrdsTable.init(std.testing.allocator);
    defer crds_table.deinit();

    // timestamp = 100
    try crds_table.insert(value, 100);

    // should lead to prev being pruned
    var new_data = CrdsData{
        .LegacyContactInfo = LegacyContactInfo.random(rng),
    };
    new_data.LegacyContactInfo.id = data.LegacyContactInfo.id;
    // older wallclock
    new_data.LegacyContactInfo.wallclock += data.LegacyContactInfo.wallclock;
    value = try CrdsValue.initSigned(new_data, &keypair);
    try crds_table.insert(value, 120);

    try std.testing.expectEqual(crds_table.purged.len(), 1);

    // its timestamp should be 120 so, 130 = clear pruned values
    try crds_table.purged.trim(130);

    try std.testing.expectEqual(crds_table.purged.len(), 0);
}

test "gossip.crds_table: insert and get" {
    const keypair = try KeyPair.create([_]u8{1} ** 32);

    var seed: u64 = @intCast(std.time.milliTimestamp());
    var rand = std.rand.DefaultPrng.init(seed);
    const rng = rand.random();
    var value = try CrdsValue.random(rng, &keypair);

    var crds_table = try CrdsTable.init(std.testing.allocator);
    defer crds_table.deinit();

    try crds_table.insert(value, 0);

    const label = value.label();
    const x = crds_table.get(label).?;
    _ = x;
}

test "gossip.crds_table: insert and get votes" {
    var kp_bytes = [_]u8{1} ** 32;
    const kp = try KeyPair.create(kp_bytes);
    const pk = kp.public_key;
    var id = Pubkey.fromPublicKey(&pk, true);

    var vote = crds.Vote{ .from = id, .transaction = Transaction.default(), .wallclock = 10 };
    var crds_value = try CrdsValue.initSigned(CrdsData{
        .Vote = .{ 0, vote },
    }, &kp);

    var crds_table = try CrdsTable.init(std.testing.allocator);
    defer crds_table.deinit();
    try crds_table.insert(crds_value, 0);

    var cursor: usize = 0;
    var buf: [100]CrdsVersionedValue = undefined;
    var votes = try crds_table.get_votes_with_cursor(&buf, &cursor);

    try std.testing.expect(votes.len == 1);
    try std.testing.expect(cursor == 1);

    // try inserting another vote
    var seed: u64 = @intCast(std.time.milliTimestamp());
    var rand = std.rand.DefaultPrng.init(seed);
    const rng = rand.random();
    id = Pubkey.random(rng, .{});
    vote = crds.Vote{ .from = id, .transaction = Transaction.default(), .wallclock = 10 };
    crds_value = try CrdsValue.initSigned(CrdsData{
        .Vote = .{ 0, vote },
    }, &kp);
    try crds_table.insert(crds_value, 1);

    votes = try crds_table.get_votes_with_cursor(&buf, &cursor);
    try std.testing.expect(votes.len == 1);
    try std.testing.expect(cursor == 2);

    const v = try crds_table.get_bitmask_matches(std.testing.allocator, 10, 1);
    defer v.deinit();
}

test "gossip.crds_table: insert and get contact_info" {
    const kp = try KeyPair.create([_]u8{1} ** 32);
    var id = Pubkey.fromPublicKey(&kp.public_key, true);

    var legacy_contact_info = crds.LegacyContactInfo.default(id);
    var crds_value = try CrdsValue.initSigned(CrdsData{
        .LegacyContactInfo = legacy_contact_info,
    }, &kp);

    var crds_table = try CrdsTable.init(std.testing.allocator);
    defer crds_table.deinit();

    // test insertion
    try crds_table.insert(crds_value, 0);

    // test retrieval
    var buf: [100]CrdsVersionedValue = undefined;
    var nodes = crds_table.get_contact_infos(&buf);
    try std.testing.expect(nodes.len == 1);
    try std.testing.expect(nodes[0].value.data.LegacyContactInfo.id.equals(&id));

    // test re-insertion
    const result = crds_table.insert(crds_value, 0);
    try std.testing.expectError(CrdsError.DuplicateValue, result);

    // test re-insertion with greater wallclock
    crds_value.data.LegacyContactInfo.wallclock += 2;
    const v = crds_value.data.LegacyContactInfo.wallclock;
    try crds_table.insert(crds_value, 0);

    // check retrieval
    nodes = crds_table.get_contact_infos(&buf);
    try std.testing.expect(nodes.len == 1);
    try std.testing.expect(nodes[0].value.data.LegacyContactInfo.wallclock == v);
}<|MERGE_RESOLUTION|>--- conflicted
+++ resolved
@@ -405,13 +405,8 @@
     }
 
     // ** triming values in the crdstable **
-<<<<<<< HEAD
     pub fn remove(self: *Self, label: CrdsValueLabel) error{LabelNotFound}!void {
         const now = crds.get_wallclock_ms();
-=======
-    pub fn remove(self: *Self, label: CrdsValueLabel) error{ LabelNotFound, OutOfMemory }!void {
-        const now = crds.get_wallclock();
->>>>>>> b5718706
 
         const maybe_entry = self.store.getEntry(label);
         if (maybe_entry == null) return error.LabelNotFound;
